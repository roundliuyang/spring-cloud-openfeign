= Spring Cloud OpenFeign
include::_attributes.adoc[]

*{spring-cloud-version}*

include::intro.adoc[]


[[spring-cloud-feign]]
== Declarative REST Client: Feign

https://github.com/OpenFeign/feign[Feign] is a declarative web service client.
It makes writing web service clients easier.
To use Feign create an interface and annotate it.
It has pluggable annotation support including Feign annotations and JAX-RS annotations.
Feign also supports pluggable encoders and decoders.
Spring Cloud adds support for Spring MVC annotations and for using the same `HttpMessageConverters` used by default in Spring Web.
Spring Cloud integrates Eureka, as well as Spring Cloud LoadBalancer to provide a load-balanced http client when using Feign.

[[netflix-feign-starter]]
=== How to Include Feign

To include Feign in your project use the starter with group `org.springframework.cloud`
and artifact id `spring-cloud-starter-openfeign`. See the https://projects.spring.io/spring-cloud/[Spring Cloud Project page]
for details on setting up your build system with the current Spring Cloud Release Train.

Example spring boot app

[source,java,indent=0]
----
@SpringBootApplication
@EnableFeignClients
public class Application {

    public static void main(String[] args) {
        SpringApplication.run(Application.class, args);
    }

}
----

.StoreClient.java
[source,java,indent=0]
----
@FeignClient("stores")
public interface StoreClient {
    @RequestMapping(method = RequestMethod.GET, value = "/stores")
    List<Store> getStores();

    @RequestMapping(method = RequestMethod.GET, value = "/stores")
    Page<Store> getStores(Pageable pageable);

    @RequestMapping(method = RequestMethod.POST, value = "/stores/{storeId}", consumes = "application/json")
    Store update(@PathVariable("storeId") Long storeId, Store store);
}
----

In the `@FeignClient` annotation the String value ("stores" above) is an arbitrary client name, which is used to create a https://github.com/spring-cloud/spring-cloud-commons/blob/master/spring-cloud-loadbalancer/src/main/java/org/springframework/cloud/loadbalancer/blocking/client/BlockingLoadBalancerClient.java[Spring Cloud LoadBalancer client].
You can also specify a URL using the `url` attribute
(absolute value or just a hostname). The name of the bean in the
application context is the fully qualified name of the interface.
To specify your own alias value you can use the `qualifier` value
of the `@FeignClient` annotation.

The load-balancer client above will want to discover the physical addresses
for the "stores" service. If your application is a Eureka client then
it will resolve the service in the Eureka service registry. If you
don't want to use Eureka, you can simply configure a list of servers
in your external configuration using https://cloud.spring.io/spring-cloud-static/spring-cloud-commons/current/reference/html/#simplediscoveryclient[`SimpleDiscoveryClient`].

[[spring-cloud-feign-overriding-defaults]]
=== Overriding Feign Defaults

A central concept in Spring Cloud's Feign support is that of the named client. Each feign client is part of an ensemble of components that work together to contact a remote server on demand, and the ensemble has a name that you give it as an application developer using the `@FeignClient` annotation. Spring Cloud creates a new ensemble as an
`ApplicationContext` on demand for each named client using `FeignClientsConfiguration`. This contains (amongst other things) an `feign.Decoder`, a `feign.Encoder`, and a `feign.Contract`.
It is possible to override the name of that ensemble by using the `contextId`
attribute of the `@FeignClient` annotation.

Spring Cloud lets you take full control of the feign client by declaring additional configuration (on top of the `FeignClientsConfiguration`) using `@FeignClient`. Example:

[source,java,indent=0]
----
@FeignClient(name = "stores", configuration = FooConfiguration.class)
public interface StoreClient {
    //..
}
----

In this case the client is composed from the components already in `FeignClientsConfiguration` together with any in `FooConfiguration` (where the latter will override the former).

NOTE: `FooConfiguration` does not need to be annotated with `@Configuration`. However, if it is, then take care to exclude it from any `@ComponentScan` that would otherwise include this configuration as it will become the default source for `feign.Decoder`, `feign.Encoder`, `feign.Contract`, etc., when specified. This can be avoided by putting it in a separate, non-overlapping package from any `@ComponentScan` or `@SpringBootApplication`, or it can be explicitly excluded in `@ComponentScan`.

NOTE: The `serviceId` attribute is now deprecated in favor of the `name` attribute.

NOTE: Using `contextId` attribute of the `@FeignClient` annotation in addition to changing the name of
the `ApplicationContext` ensemble, it will override the alias of the client name
and it will be used as part of the name of the configuration bean created for that client.

WARNING: Previously, using the `url` attribute, did not require the `name` attribute. Using `name` is now required.

Placeholders are supported in the `name` and `url` attributes.

[source,java,indent=0]
----
@FeignClient(name = "${feign.name}", url = "${feign.url}")
public interface StoreClient {
    //..
}
----

Spring Cloud OpenFeign provides the following beans by default for feign (`BeanType` beanName: `ClassName`):

* `Decoder` feignDecoder: `ResponseEntityDecoder` (which wraps a `SpringDecoder`)
* `Encoder` feignEncoder: `SpringEncoder`
* `Logger` feignLogger: `Slf4jLogger`
* `Contract` feignContract: `SpringMvcContract`
* `Feign.Builder` feignBuilder: `HystrixFeign.Builder`
* `Client` feignClient: if Spring Cloud LoadBalancer is in the classpath, `FeignBlockingLoadBalancerClient` is used.
If none of them is in the classpath, the default feign client is used.

<<<<<<< HEAD
=======
NOTE: `spring-cloud-starter-openfeign` supports both `spring-cloud-starter-netflix-ribbon` and `spring-cloud-starter-loadbalancer`. However, as they are optional dependencies, you need to make sure the one you want to use has been added to your project.

>>>>>>> 12084de3
The OkHttpClient and ApacheHttpClient feign clients can be used by setting `feign.okhttp.enabled` or `feign.httpclient.enabled` to `true`, respectively, and having them on the classpath.
You can customize the HTTP client used by providing a bean of either `org.apache.http.impl.client.CloseableHttpClient` when using Apache or `okhttp3.OkHttpClient` when using OK HTTP.

Spring Cloud OpenFeign _does not_ provide the following beans by default for feign, but still looks up beans of these types from the application context to create the feign client:

* `Logger.Level`
* `ErrorDecoder`
* `Request.Options`
* `Collection<RequestInterceptor>`
* `SetterFactory`
* `QueryMapEncoder`

A bean of `Retryer.NEVER_RETRY` with the type `Retryer` is created by default, which will disable retrying.
Notice this retrying behavior is different from the Feign default one, where it will automatically retry IOExceptions,
treating them as transient network related exceptions, and any RetryableException thrown from an ErrorDecoder.

Creating a bean of one of those type and placing it in a `@FeignClient` configuration (such as `FooConfiguration` above) allows you to override each one of the beans described.  Example:

[source,java,indent=0]
----
@Configuration
public class FooConfiguration {
    @Bean
    public Contract feignContract() {
        return new feign.Contract.Default();
    }

    @Bean
    public BasicAuthRequestInterceptor basicAuthRequestInterceptor() {
        return new BasicAuthRequestInterceptor("user", "password");
    }
}
----

This replaces the `SpringMvcContract` with `feign.Contract.Default` and adds a `RequestInterceptor` to the collection of `RequestInterceptor`.

`@FeignClient` also can be configured using configuration properties.

application.yml
[source,yaml]
----
feign:
  client:
    config:
      feignName:
        connectTimeout: 5000
        readTimeout: 5000
        loggerLevel: full
        errorDecoder: com.example.SimpleErrorDecoder
        retryer: com.example.SimpleRetryer
        requestInterceptors:
          - com.example.FooRequestInterceptor
          - com.example.BarRequestInterceptor
        decode404: false
        encoder: com.example.SimpleEncoder
        decoder: com.example.SimpleDecoder
        contract: com.example.SimpleContract
----

Default configurations can be specified in the `@EnableFeignClients` attribute `defaultConfiguration` in a similar manner as described above. The difference is that this configuration will apply to _all_ feign clients.

If you prefer using configuration properties to configured all `@FeignClient`, you can create configuration properties with `default` feign name.

application.yml
[source,yaml]
----
feign:
  client:
    config:
      default:
        connectTimeout: 5000
        readTimeout: 5000
        loggerLevel: basic
----

If we create both `@Configuration` bean and configuration properties, configuration properties will win.
It will override `@Configuration` values. But if you want to change the priority to `@Configuration`,
you can change `feign.client.default-to-properties` to `false`.

NOTE: If you need to use `ThreadLocal` bound variables in your `RequestInterceptor`s you will need to either set the
thread isolation strategy for Hystrix to `SEMAPHORE` or disable Hystrix in Feign.

application.yml
[source,yaml]
----
# To disable Hystrix in Feign
feign:
  hystrix:
    enabled: false

# To set thread isolation to SEMAPHORE
hystrix:
  command:
    default:
      execution:
        isolation:
          strategy: SEMAPHORE
----

If we want to create multiple feign clients with the same name or url
so that they would point to the same server but each with a different custom configuration then
we have to use `contextId` attribute of the `@FeignClient` in order to avoid name
collision of these configuration beans.

[source,java,indent=0]
----
@FeignClient(contextId = "fooClient", name = "stores", configuration = FooConfiguration.class)
public interface FooClient {
    //..
}
----

[source,java,indent=0]
----
@FeignClient(contextId = "barClient", name = "stores", configuration = BarConfiguration.class)
public interface BarClient {
    //..
}
----

It is also possible to configure FeignClient not to inherit beans from the parent context.
You can do this by overriding the `inheritParentConfiguration()` in a  `FeignClientConfigurer`
bean to return `false`:

[source,java,indent=0]
----
@Configuration
public class CustomConfiguration{

@Bean
public FeignClientConfigurer feignClientConfigurer() {
			return new FeignClientConfigurer() {

				@Override
				public boolean inheritParentConfiguration() {
					return false;
				}
			};

		}
}
----

=== Creating Feign Clients Manually

In some cases it might be necessary to customize your Feign Clients in a way that is not
possible using the methods above.  In this case you can create Clients using the
https://github.com/OpenFeign/feign/#basics[Feign Builder API]. Below is an example
which creates two Feign Clients with the same interface but configures each one with
a separate request interceptor.

[source,java,indent=0]
----
@Import(FeignClientsConfiguration.class)
class FooController {

	private FooClient fooClient;

	private FooClient adminClient;

    	@Autowired
	public FooController(Decoder decoder, Encoder encoder, Client client, Contract contract) {
		this.fooClient = Feign.builder().client(client)
				.encoder(encoder)
				.decoder(decoder)
				.contract(contract)
				.requestInterceptor(new BasicAuthRequestInterceptor("user", "user"))
				.target(FooClient.class, "https://PROD-SVC");

		this.adminClient = Feign.builder().client(client)
				.encoder(encoder)
				.decoder(decoder)
				.contract(contract)
				.requestInterceptor(new BasicAuthRequestInterceptor("admin", "admin"))
				.target(FooClient.class, "https://PROD-SVC");
    }
}
----

NOTE: In the above example `FeignClientsConfiguration.class` is the default configuration
provided by Spring Cloud Netflix.

NOTE: `PROD-SVC` is the name of the service the Clients will be making requests to.

NOTE: The Feign `Contract` object defines what annotations and values are valid on interfaces. The
autowired `Contract` bean provides supports for SpringMVC annotations, instead of
the default Feign native annotations.

You can also use the `Builder`to configure FeignClient not to inherit beans from the parent context.
You can do this by overriding calling `inheritParentContext(false)` on the `Builder`.

[[spring-cloud-feign-hystrix]]
=== Feign Hystrix Support

If Hystrix is on the classpath and `feign.hystrix.enabled=true`, Feign will wrap all methods with a circuit breaker. Returning a `com.netflix.hystrix.HystrixCommand` is also available. This lets you use reactive patterns (with a call to `.toObservable()` or `.observe()` or asynchronous use (with a call to `.queue()`).

To disable Hystrix support on a per-client basis create a vanilla `Feign.Builder` with the "prototype" scope, e.g.:

[source,java,indent=0]
----
@Configuration
public class FooConfiguration {
    	@Bean
	@Scope("prototype")
	public Feign.Builder feignBuilder() {
		return Feign.builder();
	}
}
----

WARNING:  Prior to the Spring Cloud Dalston release, if Hystrix was on the classpath Feign would have wrapped
all methods in a circuit breaker by default.  This default behavior was changed in Spring Cloud Dalston in
favor for an opt-in approach.

[[spring-cloud-feign-hystrix-fallback]]
=== Feign Hystrix Fallbacks

Hystrix supports the notion of a fallback: a default code path that is executed when they circuit is open or there is an error. To enable fallbacks for a given `@FeignClient` set the `fallback` attribute to the class name that implements the fallback. You also need to declare your implementation as a Spring bean.

[source,java,indent=0]
----
@FeignClient(name = "hello", fallback = HystrixClientFallback.class)
protected interface HystrixClient {
    @RequestMapping(method = RequestMethod.GET, value = "/hello")
    Hello iFailSometimes();
}

static class HystrixClientFallback implements HystrixClient {
    @Override
    public Hello iFailSometimes() {
        return new Hello("fallback");
    }
}
----

If one needs access to the cause that made the fallback trigger, one can use the `fallbackFactory` attribute inside `@FeignClient`.

[source,java,indent=0]
----
@FeignClient(name = "hello", fallbackFactory = HystrixClientFallbackFactory.class)
protected interface HystrixClient {
	@RequestMapping(method = RequestMethod.GET, value = "/hello")
	Hello iFailSometimes();
}

@Component
static class HystrixClientFallbackFactory implements FallbackFactory<HystrixClient> {
	@Override
	public HystrixClient create(Throwable cause) {
		return new HystrixClient() {
			@Override
			public Hello iFailSometimes() {
				return new Hello("fallback; reason was: " + cause.getMessage());
			}
		};
	}
}
----

WARNING: There is a limitation with the implementation of fallbacks in Feign and how Hystrix fallbacks work. Fallbacks are currently not supported for methods that return `com.netflix.hystrix.HystrixCommand` and `rx.Observable`.

=== Feign and `@Primary`

When using Feign with Hystrix fallbacks, there are multiple beans in the `ApplicationContext` of the same type. This will cause `@Autowired` to not work because there isn't exactly one bean, or one marked as primary. To work around this, Spring Cloud Netflix marks all Feign instances as `@Primary`, so Spring Framework will know which bean to inject. In some cases, this may not be desirable. To turn off this behavior set the `primary` attribute of `@FeignClient` to false.

[source,java,indent=0]
----
@FeignClient(name = "hello", primary = false)
public interface HelloClient {
	// methods here
}
----

[[spring-cloud-feign-inheritance]]
=== Feign Inheritance Support

Feign supports boilerplate apis via single-inheritance interfaces.
This allows grouping common operations into convenient base interfaces.

.UserService.java
[source,java,indent=0]
----
public interface UserService {

    @RequestMapping(method = RequestMethod.GET, value ="/users/{id}")
    User getUser(@PathVariable("id") long id);
}
----

.UserResource.java
[source,java,indent=0]
----
@RestController
public class UserResource implements UserService {

}
----

.UserClient.java
[source,java,indent=0]
----
package project.user;

@FeignClient("users")
public interface UserClient extends UserService {

}
----

NOTE: It is generally not advisable to share an interface between a
server and a client. It introduces tight coupling, and also actually
doesn't work with Spring MVC in its current form (method parameter
mapping is not inherited).

=== Feign request/response compression

You may consider enabling the request or response GZIP compression for your
Feign requests. You can do this by enabling one of the properties:

[source,java]
----
feign.compression.request.enabled=true
feign.compression.response.enabled=true
----

Feign request compression gives you settings similar to what you may set for your web server:

[source,java]
----
feign.compression.request.enabled=true
feign.compression.request.mime-types=text/xml,application/xml,application/json
feign.compression.request.min-request-size=2048
----

These properties allow you to be selective about the compressed media types and minimum request threshold length.

For http clients except OkHttpClient, default gzip decoder can be enabled to decode gzip response in UTF-8 encoding:

[source,java]
----
feign.compression.response.enabled=true
feign.compression.response.useGzipDecoder=true
----

=== Feign logging

A logger is created for each Feign client created. By default the name of the logger is the full class name of the interface used to create the Feign client. Feign logging only responds to the `DEBUG` level.

.application.yml

[source,yaml]
----
logging.level.project.user.UserClient: DEBUG
----

The `Logger.Level` object that you may configure per client, tells Feign how much to log. Choices are:

* `NONE`, No logging (*DEFAULT*).
* `BASIC`, Log only the request method and URL and the response status code and execution time.
* `HEADERS`, Log the basic information along with request and response headers.
* `FULL`, Log the headers, body, and metadata for both requests and responses.

For example, the following would set the `Logger.Level` to `FULL`:

[source,java,indent=0]
----
@Configuration
public class FooConfiguration {
    @Bean
    Logger.Level feignLoggerLevel() {
        return Logger.Level.FULL;
    }
}
----

=== Feign @QueryMap support

The OpenFeign `@QueryMap` annotation provides support for POJOs to be used as
GET parameter maps. Unfortunately, the default OpenFeign QueryMap annotation is
incompatible with Spring because it lacks a `value` property.

Spring Cloud OpenFeign provides an equivalent `@SpringQueryMap` annotation, which
is used to annotate a POJO or Map parameter as a query parameter map.

For example, the `Params` class defines parameters `param1` and `param2`:

[source,java,indent=0]
----
// Params.java
public class Params {
    private String param1;
    private String param2;

    // [Getters and setters omitted for brevity]
}
----

The following feign client uses the `Params` class by using the `@SpringQueryMap` annotation:

[source,java,indent=0]
----
@FeignClient("demo")
public interface DemoTemplate {

    @GetMapping(path = "/demo")
    String demoEndpoint(@SpringQueryMap Params params);
}
----

If you need more control over the generated query parameter map, you can implement a custom `QueryMapEncoder` bean.

=== HATEOAS support

Spring provides some APIs to create REST representations that follow the https://en.wikipedia.org/wiki/HATEOAS[HATEOAS] principle, https://spring.io/projects/spring-hateoas[Spring Hateoas] and https://spring.io/projects/spring-data-rest[Spring Data REST].

If your project use the `org.springframework.boot:spring-boot-starter-hateoas` starter
or the `org.springframework.boot:spring-boot-starter-data-rest` starter, Feign HATEOAS support is enabled by default.

When HATEOAS support is enabled, Feign clients are allowed to serialize
and deserialize HATEOAS representation models: https://docs.spring.io/spring-hateoas/docs/1.0.0.M1/apidocs/org/springframework/hateoas/EntityModel.html[EntityModel], https://docs.spring.io/spring-hateoas/docs/1.0.0.M1/apidocs/org/springframework/hateoas/CollectionModel.html[CollectionModel] and https://docs.spring.io/spring-hateoas/docs/1.0.0.M1/apidocs/org/springframework/hateoas/PagedModel.html[PagedModel].

[source,java,indent=0]
----
@FeignClient("demo")
public interface DemoTemplate {

    @GetMapping(path = "/stores")
    CollectionModel<Store> getStores();
}
----

=== Spring @MatrixVariable Support

Spring Cloud OpenFeign provides support for the Spring `@MatrixVariable` annotation.

If a map is passed as the method argument, the `@MatrixVariable` path segment is created by joining key-value pairs from the map with a `=`.

If a different object is passed, either the `name` provided in the `@MatrixVariable` annotation (if defined) or the annotated variable name is
joined with the provided method argument using `=`.

IMPORTANT:: Even though, on the server side, Spring does not require the users to name the path segment placeholder same as the matrix variable name, since it would be too ambiguous on the client side, Sprig Cloud OpenFeign requires that you add a path segment placeholder with a name matching either the `name` provided in the `@MatrixVariable` annotation (if defined) or the annotated variable name.

For example:

[source,java,indent=0]
----
@GetMapping("/objects/links/{matrixVars}")
Map<String, List<String>> getObjects(@MatrixVariable Map<String, List<String>> matrixVars);
----
Note that both variable name and the path segment placeholder are called `matrixVars`.

[source,java,indent=0]
----
@FeignClient("demo")
public interface DemoTemplate {

    @GetMapping(path = "/stores")
    CollectionModel<Store> getStores();
}
----

=== Reactive Support
As the https://github.com/OpenFeign/feign[OpenFeign project] does not currently support reactive clients, such as https://docs.spring.io/spring/docs/current/javadoc-api/org/springframework/web/reactive/function/client/WebClient.html[Spring WebClient], neither does Spring Cloud OpenFeign. We will add support for it here as soon as it becomes available in the core project.

Until that is done, we recommend using https://github.com/Playtika/feign-reactive[feign-reactive] for Spring WebClient support.

==== Early Initialization Errors

Depending on how you are using your Feign clients you may see initialization errors when starting your application.
To work around this problem you can use an `ObjectProvider` when autowiring your client.

[source,java,indent=0]
----
@Autowired
ObjectProvider<TestFeginClient> testFeginClient;
----

== Configuration properties

To see the list of all Sleuth related configuration properties please check link:appendix.html[the Appendix page].<|MERGE_RESOLUTION|>--- conflicted
+++ resolved
@@ -118,11 +118,8 @@
 * `Client` feignClient: if Spring Cloud LoadBalancer is in the classpath, `FeignBlockingLoadBalancerClient` is used.
 If none of them is in the classpath, the default feign client is used.
 
-<<<<<<< HEAD
-=======
-NOTE: `spring-cloud-starter-openfeign` supports both `spring-cloud-starter-netflix-ribbon` and `spring-cloud-starter-loadbalancer`. However, as they are optional dependencies, you need to make sure the one you want to use has been added to your project.
-
->>>>>>> 12084de3
+NOTE: `spring-cloud-starter-openfeign` supports `spring-cloud-starter-loadbalancer`. However, as is an optional dependency, you need to make sure it been added to your project if you want to use it.
+
 The OkHttpClient and ApacheHttpClient feign clients can be used by setting `feign.okhttp.enabled` or `feign.httpclient.enabled` to `true`, respectively, and having them on the classpath.
 You can customize the HTTP client used by providing a bean of either `org.apache.http.impl.client.CloseableHttpClient` when using Apache or `okhttp3.OkHttpClient` when using OK HTTP.
 

{
	"groups": [
	],
	"properties": [
		{
			"name": "spring.cloud.openfeign.autoconfiguration.jackson.enabled",
			"type": "java.lang.Boolean",
			"description": "If true, PageJacksonModule and SortJacksonModule bean will be provided for Jackson page decoding.",
			"defaultValue": "false"
		},
		{
			"name": "spring.cloud.openfeign.circuitbreaker.enabled",
			"type": "java.lang.Boolean",
			"description": "If true, an OpenFeign client will be wrapped with a Spring Cloud CircuitBreaker circuit breaker.",
			"defaultValue": "false"
		},
		{
			"name": "spring.cloud.openfeign.circuitbreaker.group.enabled",
			"type": "java.lang.Boolean",
			"description": "If true, an OpenFeign client will be wrapped with a Spring Cloud CircuitBreaker circuit breaker with with group.",
			"defaultValue": "false"
		},
		{
			"name": "spring.cloud.openfeign.circuitbreaker.alphanumeric-ids.enabled",
			"type": "java.lang.Boolean",
<<<<<<< HEAD
			"description": "If true, Circuit Breaker ids will only contain alphanumeric characters to allow for configuration via configuration properties.",
=======
			"description": "If true, an OpenFeign client will be wrapped with a Spring Cloud CircuitBreaker circuit breaker with group.",
>>>>>>> 77072d96
			"defaultValue": "false"
		},
		{
			"name": "spring.cloud.openfeign.httpclient.enabled",
			"type": "java.lang.Boolean",
			"description": "Enables the use of the Apache HTTP Client by Feign.",
			"defaultValue": "true"
		},
		{
			"name": "spring.cloud.openfeign.httpclient.hc5.enabled",
			"type": "java.lang.Boolean",
			"description": "Enables the use of the Apache HTTP Client 5 by Feign.",
			"defaultValue": "false"
		},
		{
			"name": "spring.cloud.openfeign.okhttp.enabled",
			"type": "java.lang.Boolean",
			"description": "Enables the use of the OK HTTP Client by Feign.",
			"defaultValue": "false"
		},
		{
			"name": "spring.cloud.openfeign.compression.response.enabled",
			"type": "java.lang.Boolean",
			"description": "Enables the response from Feign to be compressed.",
			"defaultValue": "false"
		},
		{
			"name": "spring.cloud.openfeign.compression.request.enabled",
			"type": "java.lang.Boolean",
			"description": "Enables the request sent by Feign to be compressed.",
			"defaultValue": "false"
		},
		{
			"name": "spring.cloud.openfeign.metrics.enabled",
			"type": "java.lang.Boolean",
			"description": "Enables metrics capability for Feign.",
			"defaultValue": "true"
		},
		{
			"name": "spring.cloud.openfeign.client.refresh-enabled",
			"type": "java.lang.Boolean",
			"description": "Enables options value refresh capability for Feign.",
			"defaultValue": "false"
		},
		{
			"name": "spring.cloud.openfeign.oauth2.enabled",
			"type": "java.lang.Boolean",
			"description": "Enables feign interceptor for managing oauth2 access token.",
			"defaultValue": "false"
		},
		{
<<<<<<< HEAD
			"name": "spring.cloud.openfeign.oauth2.clientId",
			"type": "java.lang.String",
			"description": "Provides a clientId to be used with OAuth2.",
=======
			"name": "feign.oauth2.load-balanced",
			"type": "java.lang.Boolean",
			"description": "Enables load balancing for oauth2 access token provider.",
			"defaultValue": "false"
		},
		{
			"name": "feign.oauth2.clientRegistrationId",
			"type": "java.lang.String",
			"description": "Provides a clientRegistrationId to be used with OAuth2.",
>>>>>>> 77072d96
			"defaultValue": ""
		}
	]
}<|MERGE_RESOLUTION|>--- conflicted
+++ resolved
@@ -23,11 +23,7 @@
 		{
 			"name": "spring.cloud.openfeign.circuitbreaker.alphanumeric-ids.enabled",
 			"type": "java.lang.Boolean",
-<<<<<<< HEAD
 			"description": "If true, Circuit Breaker ids will only contain alphanumeric characters to allow for configuration via configuration properties.",
-=======
-			"description": "If true, an OpenFeign client will be wrapped with a Spring Cloud CircuitBreaker circuit breaker with group.",
->>>>>>> 77072d96
 			"defaultValue": "false"
 		},
 		{
@@ -79,21 +75,9 @@
 			"defaultValue": "false"
 		},
 		{
-<<<<<<< HEAD
-			"name": "spring.cloud.openfeign.oauth2.clientId",
+			"name": "spring.cloud.openfeign.oauth2.registrationClientId",
 			"type": "java.lang.String",
 			"description": "Provides a clientId to be used with OAuth2.",
-=======
-			"name": "feign.oauth2.load-balanced",
-			"type": "java.lang.Boolean",
-			"description": "Enables load balancing for oauth2 access token provider.",
-			"defaultValue": "false"
-		},
-		{
-			"name": "feign.oauth2.clientRegistrationId",
-			"type": "java.lang.String",
-			"description": "Provides a clientRegistrationId to be used with OAuth2.",
->>>>>>> 77072d96
 			"defaultValue": ""
 		}
 	]
